/* +++++++++++++++++++++++++++++++++++++++++++++++++++++++++++++++++++++++++
   Copyright (c) 2012-2016 The plumed team
   (see the PEOPLE file at the root of the distribution for a list of names)

   See http://www.plumed.org for more information.

   This file is part of plumed, version 2.

   plumed is free software: you can redistribute it and/or modify
   it under the terms of the GNU Lesser General Public License as published by
   the Free Software Foundation, either version 3 of the License, or
   (at your option) any later version.

   plumed is distributed in the hope that it will be useful,
   but WITHOUT ANY WARRANTY; without even the implied warranty of
   MERCHANTABILITY or FITNESS FOR A PARTICULAR PURPOSE.  See the
   GNU Lesser General Public License for more details.

   You should have received a copy of the GNU Lesser General Public License
   along with plumed.  If not, see <http://www.gnu.org/licenses/>.
+++++++++++++++++++++++++++++++++++++++++++++++++++++++++++++++++++++++++ */
#include "PathBase.h"
#include "core/ActionRegister.h"

//+PLUMEDOC COLVAR PATH
/*
Path collective variables with a more flexible framework for the distance metric being used. 

The Path Collective Variables developed by Branduardi and co-workers \cite brand07 allow one
to compute the progress along a high-dimensional path and the distance from the high-dimensional
path.  The progress along the path (s) is computed using:

\f[
s = \frac{ \sum_{i=1}^N i \exp( -\lambda R[X - X_i] ) }{ \sum_{i=1}^N \exp( -\lambda R[X - X_i] ) } 
\f]

while the distance from the path (z) is measured using:

\f[
z = -\frac{1}{\lambda} \ln\left[ \sum_{i=1}^N \exp( -\lambda R[X - X_i] ) \right]
\f]

In these expressions \f$N\f$ high-dimensional frames (\f$X_i\f$) are used to describe the path in the high-dimensional
space. The two expressions above are then functions of the distances from each of the high-dimensional frames \f$R[X - X_i]\f$.
Within PLUMED there are multiple ways to define the distance from a high-dimensional configuration.  You could calculate
the RMSD distance or you could calculate the ammount by which a set of collective variables change.  As such this implementation
of the path cv allows one to use all the difference distance metrics that are discussed in \ref dists. This is as opposed to 
the alternative implementation of path (\ref PATHMSD) which is a bit faster but which only allows one to use the RMSD distance.

The \f$s\f$ and \f$z\f$ variables are calculated using the above formulas by default.  However, there is an alternative method
of calculating these collective variables, which is detailed in \cite bernd-path.  This alternative method uses the tools of
geometry (as opposed to algebra, which is used in the equations above).  In this alternative formula the progress along the path
\f$s\f$ is calculated using:

\f[
s = i_2 + \textrm{sign}(i_2-i_1) \frac{ \sqrt{( \mathbf{v}_1\cdot\mathbf{v}_2 )^2 - |\mathbf{v}_3|^2(|\mathbf{v}_1|^2 - |\mathbf{v}_2|^2) } }{2|\mathbf{v}_3|^2} - \frac{\mathbf{v}_1\cdot\mathbf{v}_3 - |\mathbf{v}_3|^2}{2|\mathbf{v}_3|^2}
\f] 

where \f$\mathbf{v}_1\f$ and \f$\mathbf{v}_3\f$ are the vectors connecting the current position to the closest and second closest node of the path, 
respectfully and \f$i_1\f$ and \f$i_2\f$ are the projections of the closest and second closest frames of the path. \f$\mathbf{v}_2\f$, meanwhile, is the 
vector connecting the closest frame to the second closest frame.  The distance from the path, \f$z\f$ is calculated using:

\f[
z = \sqrt{ \left[ |\mathbf{v}_1|^2 - |\mathbf{v}_2| \left( \frac{ \sqrt{( \mathbf{v}_1\cdot\mathbf{v}_2 )^2 - |\mathbf{v}_3|^2(|\mathbf{v}_1|^2 - |\mathbf{v}_2|^2) } }{2|\mathbf{v}_3|^2} - \frac{\mathbf{v}_1\cdot\mathbf{v}_3 - |\mathbf{v}_3|^2}{2|\mathbf{v}_3|^2} \right) \right]^2 }  
\f]

The symbols here are as they were for \f$s\f$.  If you would like to use these equations to calculate \f$s\f$ and \f$z\f$ then you should use the GPATH flag.
The values of \f$s\f$ and \f$z\f$ can then be referenced using the gspath and gzpath labels.

\par Examples

<<<<<<< HEAD
In the example below the path is defined using RMSD distance from frames.
The reference frames in the path are defined in the pdb file.  In this frame
each configuration in the path is separated by a line containing just the word END.  

\verbatim       
p1: PATH REFERENCE=file.pdb TYPE=OPTIMAL LAMBDA=500.0 
PRINT ARG=p1.sss,p1.zzz STRIDE=1 FILE=colvar FMT=%8.4f
\endverbatim

In the example below the path is defined using the values of two torsional angles (t1 and t2).
In addition, the \f$s\f$ and \f$z\f$ are calculated using the geometric expressions described 
above rather than the alegebraic expressions that are used by default.

\verbatim
t1: TORSION ATOMS=5,7,9,15
t2: TORSION ATOMS=7,9,15,17
pp: PATH TYPE=EUCLIDEAN REFERENCE=epath.pdb GPATH NOSPATH NOZPATH
PRINT ARG=pp.* FILE=colvar 
\endverbatim

Notice that the LAMBDA parameter is not required here as we are not calculating \f$s\f$ and \f$s\f$
using the algebraic formulae defined earlier.  The positions of the frames in the path are defined 
in the file epath.pdb.  An extract from this file looks as shown below.

\verbatim
REMARK ARG=t1,t2 t1=-4.25053  t2=3.88053
END
REMARK ARG=t1,t2 t1=-4.11     t2=3.75
END
REMARK ARG=t1,t2 t1=-3.96947  t2=3.61947
END
\endverbatim

The remarks in this pdb file tell PLUMED the labels that are being used to define the position in the 
high dimensional space and the values that these arguments have at each point on the path.
=======
The following input instructs PLUMED to calculate the values of the path collective variables.  The frames that make up this 
path are defined in the file all.pdb and all distances are measured using the OPTIMAL metric that is discussed in the manual 
page on \ref RMSD. 

\verbatim
p2: PATH REFERENCE=all.pdb LAMBDA=69087
PRINT ARG=p2.spath,p2.zpath STRIDE=1 FILE=colvar 
\endverbatim

If you wish to use collective variable values in the definition of your path you would use an input file with something like this:

\verbatim
d1: DISTANCE ATOMS=1,2
d2: DISTANCE ATOMS=3,4a
p2: PATH REFERENCE=mypath.pdb LAMBDA=2 TYPE=EUCLIDEAN
PRINT ARG=p2.spath,p2.zpath STRIDE=1 FILE=colvar 
\endverbatim

The corresponding pdb file containing the  definitions of the frames in the path would then look like this:

\verbatim
DESCRIPTION: a defintiion of a PATH
REMARK TYPE=EUCLIDEAN 
REMARK ARG=d1,d2 
REMARK d1=1.0 d2=1.0
END
REMARK TYPE=EUCLIDEAN
REMARK ARG=d1,d2 
REMARK d1=2.0 d2=2.0
END
\endverbatim

For each frame in the path you must specify the arguments that should be used to calculate the distance between the instantaneous configuration
of the system and the reference configurations together with the values that these arguments take in each of the reference configurations.
>>>>>>> 47479e06

*/
//+ENDPLUMEDOC

namespace PLMD {
namespace mapping{

class Path : public PathBase {
public:
  static void registerKeywords( Keywords& keys );
  explicit Path(const ActionOptions&);
};

PLUMED_REGISTER_ACTION(Path,"PATH")

void Path::registerKeywords( Keywords& keys ){
  PathBase::registerKeywords( keys ); keys.remove("PROPERTY");
  keys.addFlag("NOSPATH",false,"do not calculate the spath position");
  keys.remove("LOWMEM"); keys.use("GPATH");
}

Path::Path(const ActionOptions& ao):
Action(ao),
PathBase(ao)
{
  setLowMemOption( true ); 
  bool nos; parseFlag("NOSPATH",nos);

  std::string empty;
  if(!nos){
     if( getPropertyIndex("spath")!=0 || getNumberOfProperties()>1 ){
        error("paths only work when there is a single property called sss being calculated"); 
     }
     if( getLambda()==0 ) error("you must set LAMBDA parameter in order to calculate spath position.  Use LAMBDA/NOSPATH keyword");
     empty="LABEL=spath"; 
     addVessel("SPATH",empty,0);    
  }
  readVesselKeywords();
  checkRead();
}

}
}<|MERGE_RESOLUTION|>--- conflicted
+++ resolved
@@ -69,7 +69,6 @@
 
 \par Examples
 
-<<<<<<< HEAD
 In the example below the path is defined using RMSD distance from frames.
 The reference frames in the path are defined in the pdb file.  In this frame
 each configuration in the path is separated by a line containing just the word END.  
@@ -105,7 +104,7 @@
 
 The remarks in this pdb file tell PLUMED the labels that are being used to define the position in the 
 high dimensional space and the values that these arguments have at each point on the path.
-=======
+
 The following input instructs PLUMED to calculate the values of the path collective variables.  The frames that make up this 
 path are defined in the file all.pdb and all distances are measured using the OPTIMAL metric that is discussed in the manual 
 page on \ref RMSD. 
@@ -140,7 +139,6 @@
 
 For each frame in the path you must specify the arguments that should be used to calculate the distance between the instantaneous configuration
 of the system and the reference configurations together with the values that these arguments take in each of the reference configurations.
->>>>>>> 47479e06
 
 */
 //+ENDPLUMEDOC
