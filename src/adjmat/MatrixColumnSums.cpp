--- conflicted
+++ resolved
@@ -70,14 +70,7 @@
   } else {
      for(unsigned i=0;i<ncols;++i) ablocks[0][i]=mymatrix->getNumberOfRows() + i;
   }
-<<<<<<< HEAD
-  // Setup the underlying multicolvar
-  ActionAtomistic* matoms = dynamic_cast<ActionAtomistic*>( mymatrix->getMatrixAction() );
-  plumed_assert( matoms ); setupMultiColvarBase( matoms->getAbsoluteIndexes(), true );
-  addDependency( mymatrix->getMatrixAction() );
-=======
   std::vector<AtomNumber> fake_atoms; setupMultiColvarBase( fake_atoms );
->>>>>>> 33d3d5ef
 }
 
 double MatrixColumnSums::compute( const unsigned& tinded, multicolvar::AtomValuePack& myatoms ) const {
