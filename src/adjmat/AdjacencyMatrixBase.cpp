/* +++++++++++++++++++++++++++++++++++++++++++++++++++++++++++++++++++++++++
   Copyright (c) 2015,2016 The plumed team
   (see the PEOPLE file at the root of the distribution for a list of names)

   See http://www.plumed.org for more information.

   This file is part of plumed, version 2.

   plumed is free software: you can redistribute it and/or modify
   it under the terms of the GNU Lesser General Public License as published by
   the Free Software Foundation, either version 3 of the License, or
   (at your option) any later version.

   plumed is distributed in the hope that it will be useful,
   but WITHOUT ANY WARRANTY; without even the implied warranty of
   MERCHANTABILITY or FITNESS FOR A PARTICULAR PURPOSE.  See the
   GNU Lesser General Public License for more details.

   You should have received a copy of the GNU Lesser General Public License
   along with plumed.  If not, see <http://www.gnu.org/licenses/>.
+++++++++++++++++++++++++++++++++++++++++++++++++++++++++++++++++++++++++ */
#include "AdjacencyMatrixBase.h"
#include "multicolvar/BridgedMultiColvarFunction.h"
#include "multicolvar/AtomValuePack.h"
#include "multicolvar/CatomPack.h"
#include "core/PlumedMain.h"
#include "core/ActionSet.h"

namespace PLMD {
namespace adjmat {

void AdjacencyMatrixBase::registerKeywords( Keywords& keys ){
  multicolvar::MultiColvarBase::registerKeywords( keys );
  keys.remove("LOWMEM"); keys.use("HIGHMEM");
}

AdjacencyMatrixBase::AdjacencyMatrixBase(const ActionOptions& ao):
Action(ao),
MultiColvarBase(ao),
connect_id(0),
no_third_dim_accum(true),
mat(NULL)
{
}

void AdjacencyMatrixBase::parseConnectionDescriptions( const std::string& key, const bool& multiple, const unsigned& nrow_t ){
  if( getNumberOfNodeTypes()==1 || (getNumberOfNodeTypes()==2 && nrow_t==1) ){
      std::vector<std::string> sw; 
      if( !multiple ){
         sw.resize(1); parse(key,sw[0]);
         if(sw[0].length()==0) error("could not find " + key + " keyword");
      } else {
         std::string input;
         for(int i=1;;i++){
             if( !parseNumbered(key, i, input ) ) break;
             sw.push_back( input ); 
         }
      }
      setupConnector( connect_id, 0, 0, sw );
  } else {
      if( multiple ) error("keyword " + key + " does not work with multiple input strings");
      unsigned nr, nc;
      if( nrow_t==0 ){
        nr=nc=getNumberOfNodeTypes();
      } else{
        nr=nrow_t; nc = getNumberOfNodeTypes() - nr;
      }
      for(unsigned i=0;i<nr;++i){
          // Retrieve the base number  
          unsigned ibase;
          if( nc<10 ){
             ibase=(i+1)*10;
          } else if ( nc<100 ){
             ibase=(i+1)*100;
          } else {
             error("wow this is an error I never would have expected");
          }

          for(unsigned j=i;j<nc;++j){
             std::vector<std::string> sw(1); parseNumbered(key,ibase+j+1,sw[0]);
             if(sw[0].length()==0){
                std::string num; Tools::convert(ibase+j+1,num);
                error("could not find " + key + num + " keyword. Need one " + key + " keyword for each distinct base-multicolvar-pair type");
             }
             setupConnector( connect_id, i, j, sw );
          }
      }
  }
  connect_id++;
}

unsigned AdjacencyMatrixBase::getSizeOfInputVectors() const {
  if( mybasemulticolvars.size()==0 ) return 2; 

  unsigned nq = mybasemulticolvars[0]->getNumberOfQuantities();
  for(unsigned i=1;i<mybasemulticolvars.size();++i){
     if( mybasemulticolvars[i]->getNumberOfQuantities()!=nq ) error("mismatch between vectors in base colvars");
  }
  return nq;
}

unsigned AdjacencyMatrixBase::getNumberOfNodeTypes() const {
  unsigned size=mybasemulticolvars.size();
  if( size==0 ) return 1;
  return size;
}

void AdjacencyMatrixBase::retrieveTypeDimensions( unsigned& nrows, unsigned& ncols, unsigned& ntype ) const {
  bool allsame=(ablocks[0].size()==ablocks[1].size());
  if( allsame ){
     for(unsigned i=0;i<ablocks[0].size();++i){
         if( ablocks[0][i]!=ablocks[1][i] ) allsame=false; 
     } 
  } 

  if( allsame ){
      std::vector<unsigned> types(1); types[0]=atom_lab[ablocks[0][0]].first;
      for(unsigned i=1;i<ablocks[0].size();++i){
          bool found = false;
          for(unsigned j=0;j<types.size();++j){
              if( atom_lab[ablocks[0][i]].first==types[j] ){ found=true; break; }
          }  
          if( !found ) types.push_back( atom_lab[ablocks[0][i]].first );
      }
      ntype=0; nrows=ncols=types.size();
  } else {
      std::vector<unsigned> types(1); types[0]=atom_lab[ablocks[0][0]].first;
      for(unsigned i=1;i<ablocks[0].size();++i){
          bool found = false;
          for(unsigned j=0;j<types.size();++j){
              if( atom_lab[ablocks[0][i]].first==types[j] ){ found=true; break; }
          } 
          if( !found ) types.push_back( atom_lab[ablocks[0][i]].first );
      }
      nrows=ntype=types.size();
      for(unsigned i=0;i<ablocks[1].size();++i){
          bool found = false;
          for(unsigned j=0;j<types.size();++j){
              if( atom_lab[ablocks[1][i]].first==types[j] ){ found=true; break; }
          }
          if( !found ) types.push_back( atom_lab[ablocks[1][i]].first );
      }
      if( types.size()==nrows ){ ntype=0; ncols=1; plumed_assert( types.size()==1 && atom_lab[ablocks[0][0]].first==0 ); }
      else ncols = types.size() - ntype;
  }
}

void AdjacencyMatrixBase::finishMatrixSetup( const bool& symmetric, const std::vector<AtomNumber>& all_atoms ){
  std::string param;
  if( symmetric && ablocks[0].size()==ablocks[1].size() ) param="SYMMETRIC";
  if( !symmetric && ablocks[0].size()==ablocks[1].size() ) param="HBONDS";


  vesselbase::VesselOptions da("","",0,param,this);
  Keywords keys; AdjacencyMatrixVessel::registerKeywords( keys );
  vesselbase::VesselOptions da2(da,keys); mat = new AdjacencyMatrixVessel(da2); addVessel( mat );
  setupMultiColvarBase( all_atoms ); 
}

void AdjacencyMatrixBase::readMaxTwoSpeciesMatrix( const std::string& key0, const std::string& key1, const std::string& key2, const bool& symmetric ){
  std::vector<AtomNumber> all_atoms; readTwoGroups( key0, key1, key2, all_atoms );
  finishMatrixSetup( symmetric, all_atoms );
}

void AdjacencyMatrixBase::readMaxThreeSpeciesMatrix( const std::string& key0, const std::string& key1, const std::string& key2, const std::string& keym, const bool& symmetric ){
  std::vector<AtomNumber> all_atoms; readGroupKeywords( key0, key1, key2, keym, true, symmetric, all_atoms );
  finishMatrixSetup( symmetric, all_atoms );
}

// Maybe put this back GAT to check that it is returning an atom number that is one of the nodes
// and not a hydrogen if we are doing HBPAMM
// AtomNumber AdjacencyMatrixBase::getAbsoluteIndexOfCentralAtom(const unsigned& i) const {
//   plumed_dbg_assert( i<myinputdata.getFullNumberOfBaseTasks() );
//   return myinputdata.getAtomicIndex( i );
// } 

<<<<<<< HEAD
void AdjacencyMatrixBase::addOrientationDerivatives( const unsigned& ival, const unsigned& iatom, const std::vector<double>& der, multicolvar::AtomValuePack& myatoms ) const {
  unsigned jatom=myatoms.getIndex(iatom); plumed_dbg_assert( jatom<colvar_label.size() );
  MultiValue myder(0,0); unsigned mmc=colvar_label[ival]; plumed_assert( !mybasemulticolvars[mmc]->weightWithDerivatives() );
  plumed_dbg_assert( mybasedata[mmc]->storedValueIsActive( convertToLocalIndex(ival,mmc) ) );
  if( myder.getNumberOfValues()!=mybasemulticolvars[mmc]->getNumberOfQuantities() ||
      myder.getNumberOfDerivatives()!=mybasemulticolvars[mmc]->getNumberOfDerivatives() ){
          myder.resize( mybasemulticolvars[mmc]->getNumberOfQuantities(), mybasemulticolvars[mmc]->getNumberOfDerivatives() );
  }
  mybasedata[mmc]->retrieveDerivatives( convertToLocalIndex(ival,mmc), true, myder );

  // Get start of indices for this atom
  unsigned basen=0; for(unsigned i=0;i<mmc;++i) basen+=3*mybasemulticolvars[i]->getNumberOfAtoms();

  MultiValue& myvals=myatoms.getUnderlyingMultiValue();
  // Now get the start of the virial
  unsigned virbas = myvals.getNumberOfDerivatives()-9;
  for(unsigned j=0;j<myder.getNumberActive();++j){
     unsigned jder=myder.getActiveIndex(j);
     if( jder<3*mybasemulticolvars[mmc]->getNumberOfAtoms() ){
         unsigned kder=basen+jder;
         for(unsigned icomp=2;icomp<der.size();++icomp){
             myvals.addDerivative( ival, kder, der[icomp]*myder.getDerivative( icomp, jder ) );
         }
     } else {
         unsigned kder=virbas + (jder - 3*mybasemulticolvars[mmc]->getNumberOfAtoms());
         for(unsigned icomp=2;icomp<der.size();++icomp){
             myvals.addDerivative( ival, kder, der[icomp]*myder.getDerivative( icomp, jder ) );
         }
     }
=======
void AdjacencyMatrixBase::recalculateMatrixElement( const unsigned& myelem, MultiValue& myvals ){
  std::vector<unsigned> myatoms; decodeIndexToAtoms( getTaskCode( myelem ), myatoms );
  unsigned i=myatoms[0], j=myatoms[1];
  for(unsigned k=bookeeping(i,j).first;k<bookeeping(i,j).second;++k){
      if( !taskIsCurrentlyActive(k) ) continue;
      performTask( k, getTaskCode(k), myvals );  // This may not accumulate as we would like  GAT
>>>>>>> 33d3d5ef
  }
}

}
}<|MERGE_RESOLUTION|>--- conflicted
+++ resolved
@@ -174,44 +174,12 @@
 //   return myinputdata.getAtomicIndex( i );
 // } 
 
-<<<<<<< HEAD
-void AdjacencyMatrixBase::addOrientationDerivatives( const unsigned& ival, const unsigned& iatom, const std::vector<double>& der, multicolvar::AtomValuePack& myatoms ) const {
-  unsigned jatom=myatoms.getIndex(iatom); plumed_dbg_assert( jatom<colvar_label.size() );
-  MultiValue myder(0,0); unsigned mmc=colvar_label[ival]; plumed_assert( !mybasemulticolvars[mmc]->weightWithDerivatives() );
-  plumed_dbg_assert( mybasedata[mmc]->storedValueIsActive( convertToLocalIndex(ival,mmc) ) );
-  if( myder.getNumberOfValues()!=mybasemulticolvars[mmc]->getNumberOfQuantities() ||
-      myder.getNumberOfDerivatives()!=mybasemulticolvars[mmc]->getNumberOfDerivatives() ){
-          myder.resize( mybasemulticolvars[mmc]->getNumberOfQuantities(), mybasemulticolvars[mmc]->getNumberOfDerivatives() );
-  }
-  mybasedata[mmc]->retrieveDerivatives( convertToLocalIndex(ival,mmc), true, myder );
-
-  // Get start of indices for this atom
-  unsigned basen=0; for(unsigned i=0;i<mmc;++i) basen+=3*mybasemulticolvars[i]->getNumberOfAtoms();
-
-  MultiValue& myvals=myatoms.getUnderlyingMultiValue();
-  // Now get the start of the virial
-  unsigned virbas = myvals.getNumberOfDerivatives()-9;
-  for(unsigned j=0;j<myder.getNumberActive();++j){
-     unsigned jder=myder.getActiveIndex(j);
-     if( jder<3*mybasemulticolvars[mmc]->getNumberOfAtoms() ){
-         unsigned kder=basen+jder;
-         for(unsigned icomp=2;icomp<der.size();++icomp){
-             myvals.addDerivative( ival, kder, der[icomp]*myder.getDerivative( icomp, jder ) );
-         }
-     } else {
-         unsigned kder=virbas + (jder - 3*mybasemulticolvars[mmc]->getNumberOfAtoms());
-         for(unsigned icomp=2;icomp<der.size();++icomp){
-             myvals.addDerivative( ival, kder, der[icomp]*myder.getDerivative( icomp, jder ) );
-         }
-     }
-=======
 void AdjacencyMatrixBase::recalculateMatrixElement( const unsigned& myelem, MultiValue& myvals ){
   std::vector<unsigned> myatoms; decodeIndexToAtoms( getTaskCode( myelem ), myatoms );
   unsigned i=myatoms[0], j=myatoms[1];
   for(unsigned k=bookeeping(i,j).first;k<bookeeping(i,j).second;++k){
       if( !taskIsCurrentlyActive(k) ) continue;
       performTask( k, getTaskCode(k), myvals );  // This may not accumulate as we would like  GAT
->>>>>>> 33d3d5ef
   }
 }
 
