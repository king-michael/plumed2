--- conflicted
+++ resolved
@@ -58,13 +58,10 @@
 /// The weights we are going to use for reweighting
   std::vector<Value*> weights;
 /// Are we accumulated the unormalized quantity
-<<<<<<< HEAD
-  bool unormalised, activated;
+  bool activated;
 /// An object in which analysis data has been stored
   analysis::AnalysisBase* my_analysis_object;
-=======
   enum {t,f,ndata} normalization;
->>>>>>> 02aba5b6
 protected:
 /// This ensures runAllTasks is used
   bool useRunAllTasks;
@@ -106,6 +103,8 @@
   virtual void finishAveraging() {}
 ///
   void runFinalJobs();
+///
+  bool ignoreNormalization() const ;
 };
 
 inline
