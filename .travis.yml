language: cpp
matrix:
  include:
# list of configurations to be attempted:
# MPI + doc
# this is the "master" one, it is going to update the manual if log contains [makedoc]
# Variable PLUMED_ALL_TESTS=yes ensures that all the regtests can be run.
# If some of them is not enabled, the whole suite will fail.
  - os: linux
    dist: trusty
    sudo: required
    env: PLUMED_CC=mpicc PLUMED_CXX=mpic++ MAKEDOC=yes PLUMED_ALL_TESTS=yes
# the following are with debug flags
  - os: linux
    dist: trusty
    sudo: required
    env: PLUMED_CC=gcc   PLUMED_CXX=g++    CONFIG_FLAGS="--enable-debug --enable-debug-glibcxx"
  - os: linux
    dist: trusty
    sudo: required
    env: PLUMED_CC=mpicc PLUMED_CXX=mpic++ CONFIG_FLAGS="--enable-debug --enable-debug-glibcxx"
# cppcheck - takes a lot of time to compile the code, so I place it closer
# to the beginning of the list
  - os: linux
    dist: trusty
    sudo: required
    env: CPPCHECK=yes CPPCHECK_VERSION=1.75
# then check with different optimization flags
  - os: linux
    dist: trusty
    sudo: required
    env: PLUMED_CC=gcc   PLUMED_CXX=g++     PLUMED_CXXFLAGS=-O3 LAPACK=yes
# then I try serial compiler on UBUNTU precise
  - os: linux
    dist: precise
    sudo: required
    env: PLUMED_CC=gcc   PLUMED_CXX=g++
# test using external blas with internal lapack
  - os: linux
    dist: trusty
    sudo: required
    env: PLUMED_CC=mpicc PLUMED_CXX=mpic++  PLUMED_CXXFLAGS=-O3 LAPACK=yes CONFIG_FLAGS="--disable-external-lapack"
# osx serial
  - os: osx
    osx_image: xcode7.3
    env: PLUMED_CC=clang PLUMED_CXX=clang++ PLUMED_CXXFLAGS=-O3
# osx parallel
  - os: osx
    osx_image: xcode7.3
    env: PLUMED_CC=mpicc PLUMED_CXX=mpic++  PLUMED_CXXFLAGS=-O3
# osx serial macports
  - os: osx
    osx_image: xcode7.3
    env: PLUMED_MACPORTS="plumed"
# osx serial macports debug variant
  - os: osx
<<<<<<< HEAD
    env: PLUMED_MACPORTS="plumed +crystallization +manyrestraints +adjmat"
=======
    osx_image: xcode7.3
    env: PLUMED_MACPORTS="plumed +crystallization +manyrestraints"
>>>>>>> f52c1b3b
# I don't put any mpi variant with macports since it takes too long to compile
## This command can be used to allow failures:
##  allow_failures:
## # I allow this to fail temporarily
##    - env: CPPCHECK=yes CPPCHECK_VERSION=1.74
## Possible additional variables:
#   VALGRIND=yes to make valgrind tests, only when log contains string [valgrind]
install:
# setup environment to allow install on the home directory
  - export PATH="$HOME/opt/bin:$PATH"
  - export CPATH="$HOME/opt/include:$CPATH"
  - export INCLUDE="$HOME/opt/include:$INCLUDE"
  - export LIBRARY_PATH="$HOME/opt/lib:$LIBRARY_PATH"
  - export LD_LIBRARY_PATH="$HOME/opt/lib:$LD_LIBRARY_PATH"
# build the manual, only if log contains string [makedoc]
  - export PLUMED_NUM_THREADS=2
# accept both [makedoc] and [makedocs] as an option
  - ./.travis/check.log makedoc  || ./.travis/check.log makedocs || MAKEDOC=no
  - ./.travis/check.log valgrind || VALGRIND=no
# update packages
  - if [[ "$TRAVIS_OS_NAME" == "osx" ]] && test -z "$PLUMED_MACPORTS" ; then brew update > /dev/null ; fi
  - if [[ "$TRAVIS_OS_NAME" == "linux" ]]; then sudo apt-get update -qq ; fi
# install some package - these are fast, we install them anyway
  - if [[ "$TRAVIS_OS_NAME" == "linux" ]]; then sudo apt-get install -y libmatheval-dev libfftw3-dev gsl-bin libgsl0-dev ; fi
  - if test "$PLUMED_CXX" ; then ./.travis/install.xdrfile ; fi
# cppcheck:
# I use 1.71 since 1.72 seems to report a lot of false positive
  - if test "$CPPCHECK" == yes ; then  ./.travis/install.cppcheck $CPPCHECK_VERSION ; fi
# for plumedcheck I need latest gawk
  - if test "$CPPCHECK" == yes ; then  ./.travis/install.gawk ; fi
# installation of these packages takes a lot of time
# we do it only when needed
  - if test "$PLUMED_CXX" == "mpic++" -a "$TRAVIS_OS_NAME" == "linux" ; then sudo apt-get install -y libopenmpi-dev openmpi-bin ; fi
  - if test "$PLUMED_CXX" == "mpic++" -a "$TRAVIS_OS_NAME" == "osx" ;   then brew install openmpi ; fi
  - if test "$MAKEDOC" == yes ; then sudo apt-get install -y graphviz            ; fi
# install doxygen-latex
  - if test "$MAKEDOC" == yes ; then sudo apt-get install -y doxygen-latex ; fi
# then replace doxygen with the desided version
# I use 1.8.10 instead of 1.8.11 since it looks like 1.8.11 have troubles with
# non case sensitive files (it writes capitalized filenames)
  - if test "$MAKEDOC" == yes ; then ./.travis/install.doxygen Release_1_8_10 ; fi
  - if test "$VALGRIND" == yes ; then sudo apt-get install -y valgrind           ; fi
  - if test "$LAPACK" == yes ; then sudo apt-get -y install libatlas-base-dev      ; fi
# moreover, we hardcode path to dynamic library, required for xdrfile to link properly
# I do it only when LD_LIBRARY_PATH is non blank, since otherwise clang gives problems
  - if test -n "$LD_LIBRARY_PATH" ; then PLUMED_LDFLAGS="-Wl,-rpath,$LD_LIBRARY_PATH" ; fi
# macports related stuff
  - if test -n "$PLUMED_MACPORTS" ; then export COLUMNS=80 ; fi
# install macports from source:
#  - if test -n "$PLUMED_MACPORTS" ; then wget https://distfiles.macports.org/MacPorts/MacPorts-2.3.4.tar.bz2 && tar xvfj MacPorts-2.3.4.tar.bz2 ; fi
#  - if test -n "$PLUMED_MACPORTS" ; then cd MacPorts-2.3.4 && ./configure && sudo make install && cd - && sudo rm -fr MacPorts-2.3.4 ; fi
# install macports from binary (faster):
  - if test -n "$PLUMED_MACPORTS" ; then wget https://distfiles.macports.org/MacPorts/MacPorts-2.3.4-10.11-ElCapitan.pkg ; fi
  - if test -n "$PLUMED_MACPORTS" ; then sudo installer -pkg MacPorts-2.3.4-10.11-ElCapitan.pkg -target / ; fi
  - if test -n "$PLUMED_MACPORTS" ; then export PATH=/opt/local/bin:$PATH ; fi
  - if test -n "$PLUMED_MACPORTS" ; then sudo port -v selfupdate ; fi
  - if test -n "$PLUMED_MACPORTS" ; then make macports ; fi
  - if test -n "$PLUMED_MACPORTS" ; then ./.travis/config.macports.sh ; fi

script:
# we enable crystallization and manyrestraints modules
  - CONFIG_FLAGS="$CONFIG_FLAGS --enable-modules=crystallization:manyrestraints:adjmat"
# we enable fftw, which is off by default
  - CONFIG_FLAGS="$CONFIG_FLAGS --enable-fftw"
  - if test "$MAKEDOC" == yes ; then CONFIG_FLAGS="$CONFIG_FLAGS --enable-pdfdoc" ; fi

# BUILD:
# this is done only if PLUMED_CXX is defined
# we have to pass the full path since on travis machines sudo does not have compilers in the path
  - if test "$PLUMED_CXX" ; then ./configure CXX=$(which $PLUMED_CXX) CC=$(which $PLUMED_CC) CXXFLAGS="$PLUMED_CXXFLAGS" LDFLAGS="$PLUMED_LDFLAGS" CPPFLAGS="$PLUMED_CPPFLAGS" $CONFIG_FLAGS ; fi
  - if test "$PLUMED_CXX" ; then make -j 4 ; fi
# we install plumed so that it is in the path
  - if test "$PLUMED_CXX" ; then make install prefix="$HOME/opt" ; fi

# build using macports
# this is required for some misterious reason:
  - if test -n "$PLUMED_MACPORTS" ; then sudo port install flex +universal ; fi
  - if test -n "$PLUMED_MACPORTS" ; then sudo port install $PLUMED_MACPORTS ; fi

# TEST:
  - if test "$VALGRIND" == yes ; then OPT=valgrind ; else OPT="" ; fi
  - if test "$PLUMED_CXX" || test -n "$PLUMED_MACPORTS" ; then make -C regtest $OPT ; fi
  - if test "$MAKEDOC" == yes ; then make -C regtest copytodoc ; fi
  - if test "$MAKEDOC" == yes ; then make doc >/dev/null ; fi
  - if test "$PLUMED_CXX" || test -n "$PLUMED_MACPORTS" ; then make -C regtest checkfail ; fi

# CPPCHECK:
# this is required so as to have all the include files inplace:
# notice that this is done automatically in build
  - if test "$CPPCHECK" == yes ; then make -C src/lib/ dirslinks ; fi
# then we do cppcheck
# notice that with make codecheck we also run the maketools/plumedcheck
# script which check if coding policies are satisfied
  - if test "$CPPCHECK" == yes ; then make codecheck ; fi
after_success:
  - if test "$MAKEDOC" == yes ; then ./.travis/pushdoc ; fi <|MERGE_RESOLUTION|>--- conflicted
+++ resolved
@@ -54,12 +54,8 @@
     env: PLUMED_MACPORTS="plumed"
 # osx serial macports debug variant
   - os: osx
-<<<<<<< HEAD
+    osx_image: xcode7.3
     env: PLUMED_MACPORTS="plumed +crystallization +manyrestraints +adjmat"
-=======
-    osx_image: xcode7.3
-    env: PLUMED_MACPORTS="plumed +crystallization +manyrestraints"
->>>>>>> f52c1b3b
 # I don't put any mpi variant with macports since it takes too long to compile
 ## This command can be used to allow failures:
 ##  allow_failures:
